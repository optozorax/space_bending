--- conflicted
+++ resolved
@@ -869,13 +869,8 @@
         }
 
         // Helper function to get index from grid coordinates
-<<<<<<< HEAD
         let get_index = |i, j| SpaceParticleLink::new(i * sizey + j);
-=======
-        let get_index = |i, j| i * sizey + j;
-        let get_index_inv = |i, j| get_index(j, i);
         let get_coords = |idx: usize| (idx / sizey, idx % sizey);
->>>>>>> ce5f8fb2
 
         let mut space_graph = SpaceGraph::new(sizex, sizey);
 
